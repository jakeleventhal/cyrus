import { EventEmitter } from 'events'
<<<<<<< HEAD
import { LinearClient, Issue as LinearIssue, Comment } from '@linear/sdk'
import { NdjsonClient } from '@cyrus/ndjson-client'
import { ClaudeRunner, getSafeTools } from '@cyrus/claude-runner'
import { SessionManager, Session } from '@cyrus/core'
import type { Issue as CoreIssue } from '@cyrus/core'
import type {
  LinearWebhook,
  LinearIssueAssignedWebhook,
  LinearIssueCommentMentionWebhook,
  LinearIssueNewCommentWebhook,
  LinearIssueUnassignedWebhook,
  LinearWebhookIssue,
  LinearWebhookComment
} from '@cyrus/core'
import {
  isIssueAssignedWebhook,
  isIssueCommentMentionWebhook,
  isIssueNewCommentWebhook,
  isIssueUnassignedWebhook
} from '@cyrus/core'
import type { EdgeWorkerConfig, EdgeWorkerEvents, RepositoryConfig } from './types.js'
import type { ClaudeEvent } from '@cyrus/claude-parser'
=======
import { LinearClient } from '@linear/sdk'
import { NdjsonClient } from 'cyrus-ndjson-client'
import { ClaudeRunner, getSafeTools } from 'cyrus-claude-runner'
import { SessionManager, Session } from 'cyrus-core'
import type { EdgeWorkerConfig, EdgeWorkerEvents, RepositoryConfig } from './types.js'
import type { WebhookEvent, StatusUpdate } from 'cyrus-ndjson-client'
import type { ClaudeEvent } from 'cyrus-claude-parser'
>>>>>>> f994f406
import { readFile, writeFile, mkdir, rename, readdir } from 'fs/promises'
import { resolve, dirname, join, basename, extname } from 'path'
import { fileURLToPath } from 'url'
import { homedir } from 'os'
import { fileTypeFromBuffer } from 'file-type'
import { existsSync } from 'fs'

export declare interface EdgeWorker {
  on<K extends keyof EdgeWorkerEvents>(event: K, listener: EdgeWorkerEvents[K]): this
  emit<K extends keyof EdgeWorkerEvents>(event: K, ...args: Parameters<EdgeWorkerEvents[K]>): boolean
}

/**
 * Unified edge worker that orchestrates NDJSON streaming, Claude processing, and Linear integration
 */
export class EdgeWorker extends EventEmitter {
  private config: EdgeWorkerConfig
  private repositories: Map<string, RepositoryConfig> = new Map()
  private linearClients: Map<string, LinearClient> = new Map()
  private ndjsonClients: Map<string, NdjsonClient> = new Map()
  private sessionManager: SessionManager
  private claudeRunners: Map<string, ClaudeRunner> = new Map()
  private sessionToRepo: Map<string, string> = new Map() // Maps session ID to repository ID
  private issueToCommentId: Map<string, string> = new Map() // Maps issue ID to initial comment ID
  private issueToReplyContext: Map<string, { commentId: string; parentId?: string }> = new Map() // Maps issue ID to reply context

  constructor(config: EdgeWorkerConfig) {
    super()
    this.config = config
    this.sessionManager = new SessionManager()

    // Initialize repositories
    for (const repo of config.repositories) {
      if (repo.isActive !== false) {
        this.repositories.set(repo.id, repo)
        
        // Create Linear client for this repository's workspace
        this.linearClients.set(repo.id, new LinearClient({
          accessToken: repo.linearToken
        }))
      }
    }

    // Group repositories by token to minimize NDJSON connections
    const tokenToRepos = new Map<string, RepositoryConfig[]>()
    for (const repo of this.repositories.values()) {
      const repos = tokenToRepos.get(repo.linearToken) || []
      repos.push(repo)
      tokenToRepos.set(repo.linearToken, repos)
    }

    // Create one NDJSON client per unique token
    for (const [token, repos] of tokenToRepos) {
      const ndjsonClient = new NdjsonClient({
        proxyUrl: config.proxyUrl,
        token: token,
        onConnect: () => this.handleConnect(token),
        onDisconnect: (reason) => this.handleDisconnect(token, reason),
        onError: (error) => this.handleError(error)
      })

      // Set up webhook handler - data should be the native webhook payload
      ndjsonClient.on('webhook', (data) => this.handleWebhook(data as LinearWebhook, repos))
      
      // Optional heartbeat logging
      if (process.env.DEBUG_EDGE === 'true') {
        ndjsonClient.on('heartbeat', () => {
          console.log(`❤️ Heartbeat received for token ending in ...${token.slice(-4)}`)
        })
      }

      this.ndjsonClients.set(token, ndjsonClient)
    }
  }

  /**
   * Start the edge worker
   */
  async start(): Promise<void> {
    // Connect all NDJSON clients
    const connections = Array.from(this.ndjsonClients.values()).map(client => 
      client.connect()
    )
    await Promise.all(connections)
  }

  /**
   * Stop the edge worker
   */
  async stop(): Promise<void> {
    // Kill all Claude processes
    for (const [, runner] of this.claudeRunners) {
      runner.kill()
    }
    this.claudeRunners.clear()
    
    // Clear all sessions
    for (const [issueId] of this.sessionManager.getAllSessions()) {
      this.sessionManager.removeSession(issueId)
    }
    this.sessionToRepo.clear()
    
    // Disconnect all NDJSON clients
    for (const client of this.ndjsonClients.values()) {
      client.disconnect()
    }
  }

  /**
   * Handle connection established
   */
  private handleConnect(token: string): void {
    this.emit('connected', token)
    console.log(`✅ Connected to proxy with token ending in ...${token.slice(-4)}`)
  }

  /**
   * Handle disconnection
   */
  private handleDisconnect(token: string, reason?: string): void {
    this.emit('disconnected', token, reason)
    console.log(`❌ Disconnected from proxy (token ...${token.slice(-4)}): ${reason || 'Unknown reason'}`)
  }

  /**
   * Handle errors
   */
  private handleError(error: Error): void {
    this.emit('error', error)
    this.config.handlers?.onError?.(error)
  }

  /**
   * Check if Claude logs exist for a workspace
   */
  private async hasExistingLogs(workspaceName: string): Promise<boolean> {
    try {
      const logsDir = join(homedir(), '.cyrus', 'logs', workspaceName)
      
      // Check if directory exists
      if (!existsSync(logsDir)) {
        return false
      }
      
      // Check if directory has any log files
      const files = await readdir(logsDir)
      return files.some(file => file.endsWith('.jsonl'))
    } catch (error) {
      console.error(`Failed to check logs for workspace ${workspaceName}:`, error)
      return false
    }
  }

  /**
   * Handle webhook events from proxy - now accepts native webhook payloads
   */
  private async handleWebhook(webhook: LinearWebhook, repos: RepositoryConfig[]): Promise<void> {
    // Find the appropriate repository for this webhook
    const repository = this.findRepositoryForWebhook(webhook, repos)
    if (!repository) {
      console.log('No repository configured for webhook from workspace', webhook.organizationId)
      return
    }
    
    try {
      // Handle specific webhook types with proper typing
      if (isIssueAssignedWebhook(webhook)) {
        await this.handleIssueAssignedWebhook(webhook, repository)
      } else if (isIssueCommentMentionWebhook(webhook)) {
        await this.handleIssueCommentMentionWebhook(webhook, repository)
      } else if (isIssueNewCommentWebhook(webhook)) {
        await this.handleIssueNewCommentWebhook(webhook, repository)
      } else if (isIssueUnassignedWebhook(webhook)) {
        await this.handleIssueUnassignedWebhook(webhook, repository)
      } else {
        console.log(`Unhandled webhook type: ${(webhook as any).action}`)
      }
      
    } catch (error) {
      console.error(`[EdgeWorker] Failed to process webhook: ${(webhook as any).action}`, error)
      throw error
    }
  }

  /**
   * Handle issue assignment webhook
   */
  private async handleIssueAssignedWebhook(webhook: LinearIssueAssignedWebhook, repository: RepositoryConfig): Promise<void> {
    console.log(`[EdgeWorker] Handling issue assignment: ${webhook.notification.issue.identifier}`)
    await this.handleIssueAssigned(webhook.notification.issue, repository)
  }

  /**
   * Handle issue comment mention webhook
   */
  private async handleIssueCommentMentionWebhook(webhook: LinearIssueCommentMentionWebhook, repository: RepositoryConfig): Promise<void> {
    console.log(`[EdgeWorker] Handling comment mention: ${webhook.notification.issue.identifier}`)
    await this.handleNewComment(webhook.notification.issue, webhook.notification.comment, repository)
  }

  /**
   * Handle issue new comment webhook
   */
  private async handleIssueNewCommentWebhook(webhook: LinearIssueNewCommentWebhook, repository: RepositoryConfig): Promise<void> {
    console.log(`[EdgeWorker] Handling new comment: ${webhook.notification.issue.identifier}`)
    await this.handleNewComment(webhook.notification.issue, webhook.notification.comment, repository)
  }

  /**
   * Handle issue unassignment webhook
   */
  private async handleIssueUnassignedWebhook(webhook: LinearIssueUnassignedWebhook, repository: RepositoryConfig): Promise<void> {
    console.log(`[EdgeWorker] Handling issue unassignment: ${webhook.notification.issue.identifier}`)
    
    // Log the complete webhook payload for TypeScript type definition
    // console.log('=== ISSUE UNASSIGNMENT WEBHOOK PAYLOAD ===')
    // console.log(JSON.stringify(webhook, null, 2))
    // console.log('=== END WEBHOOK PAYLOAD ===')
    
    await this.handleIssueUnassigned(webhook.notification.issue, repository)
  }

  /**
   * Find the repository configuration for a webhook
   */
  private findRepositoryForWebhook(webhook: LinearWebhook, repos: RepositoryConfig[]): RepositoryConfig | null {
    const workspaceId = webhook.organizationId
    if (!workspaceId) return repos[0] || null // Fallback to first repo if no workspace ID

    return repos.find(repo => repo.linearWorkspaceId === workspaceId) || null
  }

  /**
   * Handle issue assignment
   */
  private async handleIssueAssigned(issue: LinearWebhookIssue, repository: RepositoryConfig): Promise<void> {
    console.log(`[EdgeWorker] handleIssueAssigned started for issue ${issue.identifier} (${issue.id})`)
    
    // Fetch full Linear issue details immediately
    const fullIssue = await this.fetchFullIssueDetails(issue.id, repository.id)
    if (!fullIssue) {
      throw new Error(`Failed to fetch full issue details for ${issue.id}`)
    }
    console.log(`[EdgeWorker] Fetched full issue details for ${issue.identifier}`)
    
    await this.handleIssueAssignedWithFullIssue(fullIssue, repository)
  }

  private async handleIssueAssignedWithFullIssue(fullIssue: LinearIssue, repository: RepositoryConfig): Promise<void> {
    console.log(`[EdgeWorker] handleIssueAssignedWithFullIssue started for issue ${fullIssue.identifier} (${fullIssue.id})`)
    
    // Post initial comment immediately
    const initialComment = await this.postInitialComment(fullIssue.id, repository.id)
    
    // Create workspace using full issue data
    const workspace = this.config.handlers?.createWorkspace
      ? await this.config.handlers.createWorkspace(fullIssue, repository)
      : {
          path: `${repository.workspaceBaseDir}/${fullIssue.identifier}`,
          isGitWorktree: false
        }

    console.log(`[EdgeWorker] Workspace created at: ${workspace.path}`)

    // Download attachments before creating Claude runner
    const attachmentResult = await this.downloadIssueAttachments(fullIssue, repository, workspace.path)
    
    // Build allowed directories list
    const allowedDirectories: string[] = []
    if (attachmentResult.attachmentsDir) {
      allowedDirectories.push(attachmentResult.attachmentsDir)
    }

    // Create Claude runner with attachment directory access
    const runner = new ClaudeRunner({
      claudePath: this.config.claudePath,
      workingDirectory: workspace.path,
      allowedTools: repository.allowedTools || this.config.defaultAllowedTools || getSafeTools(),
      allowedDirectories,
      workspaceName: fullIssue.identifier,
      onEvent: (event) => this.handleClaudeEvent(fullIssue.id, event, repository.id),
      onExit: (code) => this.handleClaudeExit(fullIssue.id, code, repository.id)
    })

    // Store runner
    this.claudeRunners.set(fullIssue.id, runner)

    // Spawn Claude process
    const processInfo = runner.spawn()

    // Create session using full Linear issue (convert LinearIssue to CoreIssue)
    const session = new Session({
      issue: this.convertLinearIssueToCore(fullIssue),
      workspace,
      process: processInfo.process,
      startedAt: processInfo.startedAt
    })
    
    // Store initial comment ID if we have one
    if (initialComment?.id) {
      this.issueToCommentId.set(fullIssue.id, initialComment.id)
    }
    
    this.sessionManager.addSession(fullIssue.id, session)
    this.sessionToRepo.set(fullIssue.id, repository.id)

    // Emit events using full Linear issue
    this.emit('session:started', fullIssue.id, fullIssue, repository.id)
    this.config.handlers?.onSessionStart?.(fullIssue.id, fullIssue, repository.id)

    // Build and send initial prompt with attachment manifest using full issue
    console.log(`[EdgeWorker] Building initial prompt for issue ${fullIssue.identifier}`)
    try {
      const prompt = await this.buildInitialPrompt(fullIssue, repository, attachmentResult.manifest)
      console.log(`[EdgeWorker] Initial prompt built successfully, length: ${prompt.length} characters`)
      console.log(`[EdgeWorker] Sending initial prompt to Claude runner`)
      await runner.sendInitialPrompt(prompt)
      console.log(`[EdgeWorker] Initial prompt sent successfully`)
    } catch (error) {
      console.error(`[EdgeWorker] Error in prompt building/sending:`, error)
      throw error
    }
  }

  /**
   * Handle new comment on issue
   */
  private async handleNewComment(issue: LinearWebhookIssue, comment: LinearWebhookComment, repository: RepositoryConfig): Promise<void> {
    // Check if continuation is enabled
    if (!this.config.features?.enableContinuation) {
      console.log('Continuation not enabled, ignoring comment')
      return
    }

    // Fetch full Linear issue details
    const fullIssue = await this.fetchFullIssueDetails(issue.id, repository.id)
    if (!fullIssue) {
      throw new Error(`Failed to fetch full issue details for ${issue.id}`)
    }

    // The webhook doesn't include parentId, so we need to fetch the full comment
    let replyParentId = comment.id // Default to treating it as root
    
    try {
      const linearClient = this.linearClients.get(repository.id)
      if (linearClient && comment.id) {
        // Fetch the full comment data - comment() expects an object with id property
        // See: node_modules/.pnpm/@linear+sdk@39.0.0/node_modules/@linear/sdk/dist/_generated_sdk.d.ts:L.CommentQueryVariables
        const fullComment = await linearClient.comment({ id: comment.id })
        
        // Check if comment has a parent (is a reply in a thread)
        // Try the async parent relation
        if (fullComment.parent) {
          const parent = await fullComment.parent
          if (parent?.id) {
            replyParentId = parent.id
          }
        }
        // If no parent found, replyParentId stays as comment.id (treat as root)
      }
    } catch (error) {
      console.error('Failed to fetch full comment data:', error)
    }
    
    this.issueToReplyContext.set(issue.id, {
      commentId: comment.id,
      parentId: replyParentId
    })
    console.log(`Stored reply context for issue ${issue.id}: commentId=${comment.id}, replyParentId=${replyParentId}`)
    
    // Post immediate reply that will be updated with TODOs
    try {
      const immediateReply = await this.postComment(
        issue.id,
        "I'm getting started on that right away. I'll update this comment with my plan as I work through it.",
        repository.id,
        replyParentId
      )
      
      if (immediateReply?.id) {
        // Store this as the comment to update with TODOs
        this.issueToCommentId.set(issue.id, immediateReply.id)
        console.log(`Posted immediate reply with ID: ${immediateReply.id}`)
      }
    } catch (error) {
      console.error('Failed to post immediate reply:', error)
    }

    let session = this.sessionManager.getSession(issue.id)
    
    // If no session exists, we need to create one
    if (!session) {
      console.log(`No active session for issue ${issue.identifier}, checking for existing logs...`)
      
      // Check if we have existing logs for this issue
      const hasLogs = await this.hasExistingLogs(issue.identifier)
      
      if (!hasLogs) {
        console.log(`No existing logs found for ${issue.identifier}, treating as new assignment`)
        // Start fresh - treat it like a new assignment
        await this.handleIssueAssigned(issue, repository)
        return
      }
      
      console.log(`Found existing logs for ${issue.identifier}, creating session for continuation`)
      
      // Create workspace (or get existing one)
      const workspace = this.config.handlers?.createWorkspace
        ? await this.config.handlers.createWorkspace(fullIssue, repository)
        : {
            path: `${repository.workspaceBaseDir}/${fullIssue.identifier}`,
            isGitWorktree: false
          }
      
      // Create session without spawning Claude yet (use full Linear issue)
      session = new Session({
        issue: this.convertLinearIssueToCore(fullIssue),
        workspace,
        process: null,
        startedAt: new Date()
      })
      
      this.sessionManager.addSession(issue.id, session)
      this.sessionToRepo.set(issue.id, repository.id)
    }

    // Kill existing Claude process if running
    const existingRunner = this.claudeRunners.get(issue.id)
    if (existingRunner) {
      existingRunner.kill()
    }

    try {
      // Create new runner with --continue flag
      const runner = new ClaudeRunner({
        claudePath: this.config.claudePath,
        workingDirectory: session.workspace.path,
        allowedTools: repository.allowedTools || this.config.defaultAllowedTools || getSafeTools(),
        continueSession: true,
        workspaceName: issue.identifier,
        onEvent: (event) => {
          // Check for continuation errors
          if (event.type === 'assistant' && 'message' in event && event.message?.content) {
            const content = Array.isArray(event.message.content) ? event.message.content : [event.message.content]
            for (const item of content) {
              if (item?.type === 'text' && item.text?.includes('tool_use` ids were found without `tool_result` blocks')) {
                console.log('Detected corrupted conversation history, will restart fresh')
                // Kill this runner
                runner.kill()
                // Remove from map
                this.claudeRunners.delete(issue.id)
                // Start fresh
                this.handleIssueAssigned(issue, repository).catch(console.error)
                return
              }
            }
          }
          this.handleClaudeEvent(issue.id, event, repository.id)
        },
        onExit: (code) => this.handleClaudeExit(issue.id, code, repository.id)
      })

      // Store new runner
      this.claudeRunners.set(issue.id, runner)

      // Spawn new process
      runner.spawn()

      // Send comment as input
      await runner.sendInput(comment.body || '')
    } catch (error) {
      console.error('Failed to continue conversation, starting fresh:', error)
      // Remove any partially created session
      this.sessionManager.removeSession(issue.id)
      this.sessionToRepo.delete(issue.id)
      // Start fresh
      await this.handleIssueAssigned(issue, repository)
    }
  }

  /**
   * Handle issue unassignment
   */
  private async handleIssueUnassigned(issue: LinearWebhookIssue, repository: RepositoryConfig): Promise<void> {
    // Check if there's an active session for this issue
    const session = this.sessionManager.getSession(issue.id)
    
    // Post farewell comment if there's an active session
    if (session) {
      // Use the same threading logic as regular replies
      const replyContext = this.issueToReplyContext.get(issue.id)
      if (replyContext) {
        // Reply using the same context as regular comments (handles threading correctly)
        await this.postComment(
          issue.id,
          "I've been unassigned and am stopping work now.",
          repository.id,
          replyContext.parentId
        )
        // Clear the reply context after using it
        this.issueToReplyContext.delete(issue.id)
      } else {
        // Fall back to replying to initial comment (for direct assignments)
        const initialCommentId = this.issueToCommentId.get(issue.id)
        await this.postComment(
          issue.id,
          "I've been unassigned and am stopping work now.",
          repository.id,
          initialCommentId
        )
      }
    }
    
    // Kill Claude process
    const runner = this.claudeRunners.get(issue.id)
    if (runner) {
      runner.kill()
      this.claudeRunners.delete(issue.id)
    }

    // Remove session
    this.sessionManager.removeSession(issue.id)
    const repoId = this.sessionToRepo.get(issue.id)
    this.sessionToRepo.delete(issue.id)
    
    // Clean up comment ID mapping
    this.issueToCommentId.delete(issue.id)

    // Emit events
    this.emit('session:ended', issue.id, null, repoId || repository.id)
    this.config.handlers?.onSessionEnd?.(issue.id, null, repoId || repository.id)
  }

  /**
   * Handle Claude events
   */
  private async handleClaudeEvent(issueId: string, event: ClaudeEvent, repositoryId: string): Promise<void> {
    // Emit generic event
    this.emit('claude:event', issueId, event, repositoryId)
    this.config.handlers?.onClaudeEvent?.(issueId, event, repositoryId)

    // Handle specific events
    if (event.type === 'assistant') {
      const content = this.extractTextContent(event)
      if (content) {
        this.emit('claude:response', issueId, content, repositoryId)
        // Don't post assistant messages anymore - wait for result
      }
      
      // Also check for tool use in assistant messages
      if ('message' in event && event.message && 'content' in event.message) {
        const messageContent = Array.isArray(event.message.content) ? event.message.content : [event.message.content]
        for (const item of messageContent) {
          if (item && typeof item === 'object' && 'type' in item && item.type === 'tool_use') {
            this.emit('claude:tool-use', issueId, item.name, item.input, repositoryId)
            
            // Handle TodoWrite tool specifically
            if ('name' in item && item.name === 'TodoWrite' && 'input' in item && item.input?.todos) {
              console.log(`[EdgeWorker] Detected TodoWrite tool use with ${item.input.todos.length} todos`)
              await this.updateCommentWithTodos(issueId, item.input.todos, repositoryId)
            }
          }
        }
      }
    } else if (event.type === 'result' && 'result' in event && event.result) {
      // Post the final result to Linear
      // Check if we have reply context (from a comment mention)
      const replyContext = this.issueToReplyContext.get(issueId)
      if (replyContext) {
        // Reply to the comment that mentioned us, using appropriate parentId
        await this.postComment(issueId, event.result, repositoryId, replyContext.parentId)
        // Clear the reply context after using it
        this.issueToReplyContext.delete(issueId)
      } else {
        // Fall back to replying to initial comment (for direct assignments)
        const initialCommentId = this.issueToCommentId.get(issueId)
        await this.postComment(issueId, event.result, repositoryId, initialCommentId)
      }
    } else if (event.type === 'error' || event.type === 'tool_error') {
      const errorMessage = 'message' in event ? event.message : 'error' in event ? event.error : 'Unknown error'
      this.handleError(new Error(`Claude error: ${errorMessage}`))
    }

    // Handle token limit
    if (this.config.features?.enableTokenLimitHandling && event.type === 'error') {
      if ('message' in event && event.message?.includes('token')) {
        await this.handleTokenLimit(issueId, repositoryId)
      }
    }
  }

  /**
   * Handle Claude process exit
   */
  private handleClaudeExit(issueId: string, code: number | null, repositoryId: string): void {
    this.claudeRunners.delete(issueId)
    this.sessionToRepo.delete(issueId)
    this.emit('session:ended', issueId, code, repositoryId)
    this.config.handlers?.onSessionEnd?.(issueId, code, repositoryId)
  }

  /**
   * Handle token limit by restarting session
   */
  private async handleTokenLimit(issueId: string, repositoryId: string): Promise<void> {
    const session = this.sessionManager.getSession(issueId)
    if (!session) return

    const repository = this.repositories.get(repositoryId)
    if (!repository) return

    // Post warning to Linear
    await this.postComment(
      issueId,
      '[System] Token limit reached. Starting fresh session with issue context.',
      repositoryId
    )

    // Fetch fresh LinearIssue data and restart session
    const linearIssue = await this.fetchFullIssueDetails(issueId, repositoryId)
    if (!linearIssue) {
      throw new Error(`Failed to fetch full issue details for ${issueId}`)
    }
    
    await this.handleIssueAssignedWithFullIssue(linearIssue, repository)
  }

  /**
   * Fetch complete issue details from Linear API
   */
  private async fetchFullIssueDetails(issueId: string, repositoryId: string): Promise<LinearIssue | null> {
    const linearClient = this.linearClients.get(repositoryId)
    if (!linearClient) {
      console.warn(`[EdgeWorker] No Linear client found for repository ${repositoryId}`)
      return null
    }

    try {
      console.log(`[EdgeWorker] Fetching full issue details for ${issueId}`)
      const fullIssue = await linearClient.issue(issueId)
      console.log(`[EdgeWorker] Successfully fetched issue details for ${issueId}`)
      return fullIssue
    } catch (error) {
      console.error(`[EdgeWorker] Failed to fetch full issue details for ${issueId}:`, error)
      return null
    }
  }

  /**
   * Convert full Linear SDK issue to CoreIssue interface for Session creation
   */
  private convertLinearIssueToCore(issue: LinearIssue): CoreIssue {
    return {
      id: issue.id,
      identifier: issue.identifier,
      title: issue.title || '',
      description: issue.description || undefined,
      getBranchName(): string {
        return issue.branchName // Use the real branchName property!
      }
    }
  }


  /**
   * Build initial prompt for issue
   */
  private async buildInitialPrompt(issue: LinearIssue, repository: RepositoryConfig, attachmentManifest: string = ''): Promise<string> {
    console.log(`[EdgeWorker] buildInitialPrompt called for issue ${issue.identifier}`)
    // No need for enhancedIssue anymore - we already have the full Linear issue!
    try {
      // Use custom template if provided (repository-specific takes precedence)
      let templatePath = repository.promptTemplatePath || this.config.features?.promptTemplatePath
      
      // If no custom template, use the default one
      if (!templatePath) {
        const __filename = fileURLToPath(import.meta.url)
        const __dirname = dirname(__filename)
        templatePath = resolve(__dirname, '../prompt-template.md')
      }

      // Load the template
      console.log(`[EdgeWorker] Loading prompt template from: ${templatePath}`)
      const template = await readFile(templatePath, 'utf-8')
      console.log(`[EdgeWorker] Template loaded, length: ${template.length} characters`)
      
      // Get state name from Linear API
      const state = await issue.state
      const stateName = state?.name || 'Unknown'
      
      console.log(`[EdgeWorker] Issue description: ${issue.description ? 'present' : 'missing'}`)
      console.log(`[EdgeWorker] Issue state: ${stateName}`)
      console.log(`[EdgeWorker] Issue priority: ${issue.priority || 'none'}`)
      console.log(`[EdgeWorker] Issue branchName: ${issue.branchName}`)
      
      // Get comment history
      const linearClient = this.linearClients.get(repository.id)
      let commentHistory = ''
      let latestComment = ''
      
      if (linearClient && issue.id) {
        try {
          console.log(`[EdgeWorker] Fetching comments for issue ${issue.identifier}`)
          const comments = await linearClient.comments({
            filter: { issue: { id: { eq: issue.id } } }
          })
          
          const commentNodes = await comments.nodes
          if (commentNodes.length > 0) {
            // Resolve user information for each comment
            const commentPromises = commentNodes.map(async (comment: Comment, index: number) => {
              const user = await comment.user
              const authorName = user?.displayName || user?.name || user?.email || 'Unknown'
              const createdAt = new Date(comment.createdAt).toLocaleString()
              return `Comment ${index + 1} by ${authorName} at ${createdAt}:\n${comment.body}`
            })
            
            const resolvedComments = await Promise.all(commentPromises)
            commentHistory = resolvedComments.join('\n\n')
            
            latestComment = commentNodes[commentNodes.length - 1]?.body || ''
            console.log(`[EdgeWorker] Processed ${commentNodes.length} comments for issue ${issue.identifier}`)
          }
        } catch (error) {
          console.error('Failed to fetch comments:', error)
        }
      }
      
      // Replace template variables using the full Linear issue
      const prompt = template
        .replace(/{{repository_name}}/g, repository.name)
        .replace(/{{issue_id}}/g, issue.id || issue.identifier || '')
        .replace(/{{issue_title}}/g, issue.title || '')
        .replace(/{{issue_description}}/g, issue.description || 'No description provided')
        .replace(/{{issue_state}}/g, stateName)
        .replace(/{{issue_priority}}/g, issue.priority?.toString() || 'None')
        .replace(/{{issue_url}}/g, issue.url || '')
        .replace(/{{comment_history}}/g, commentHistory || 'No comments yet')
        .replace(/{{latest_comment}}/g, latestComment || 'No comments yet')
        .replace(/{{working_directory}}/g, this.config.handlers?.createWorkspace ? 
          'Will be created based on issue' : repository.repositoryPath)
        .replace(/{{base_branch}}/g, repository.baseBranch)
<<<<<<< HEAD
        .replace(/{{branch_name}}/g, issue.branchName) // Use the real branchName!
=======
        .replace(/{{branch_name}}/g, this.sanitizeBranchName(issue.branchName || `${issue.identifier}-${issue.title?.toLowerCase().replace(/\s+/g, '-').substring(0, 30)}`))
>>>>>>> f994f406
      
      // Append attachment manifest if provided
      if (attachmentManifest) {
        console.log(`[EdgeWorker] Adding attachment manifest, length: ${attachmentManifest.length} characters`)
        const finalPrompt = prompt + '\n\n' + attachmentManifest
        console.log(`[EdgeWorker] Final prompt with attachments, total length: ${finalPrompt.length} characters`)
        return finalPrompt
      }
      
      console.log(`[EdgeWorker] Returning prompt without attachments, length: ${prompt.length} characters`)
      return prompt
    } catch (error) {
      console.error('[EdgeWorker] Failed to load prompt template:', error)
      
      // Fallback to simple prompt using the full Linear issue
      const state = await issue.state
      const stateName = state?.name || 'Unknown'
      
      return `Please help me with the following Linear issue:

Repository: ${repository.name}
Issue: ${issue.identifier}
Title: ${issue.title}
Description: ${issue.description || 'No description provided'}
State: ${stateName}
Priority: ${issue.priority?.toString() || 'None'}
Branch: ${issue.branchName}

Working directory: ${repository.repositoryPath}
Base branch: ${repository.baseBranch}

Please analyze this issue and help implement a solution.`
    }
  }

  /**
   * Sanitize branch name by removing backticks to prevent command injection
   */
  private sanitizeBranchName(name: string): string {
    return name ? name.replace(/`/g, '') : name
  }

  /**
   * Extract text content from Claude event
   */
  private extractTextContent(event: any): string | null {
    if (event.type !== 'assistant') return null
    
    const message = event.message
    if (!message?.content) return null

    if (typeof message.content === 'string') {
      return message.content
    }

    if (Array.isArray(message.content)) {
      return message.content
        .filter((block: any) => block.type === 'text')
        .map((block: any) => block.text)
        .join('')
    }

    return null
  }

  /**
   * Get connection status
   */
  getConnectionStatus(): Map<string, boolean> {
    const status = new Map<string, boolean>()
    for (const [token, client] of this.ndjsonClients) {
      status.set(token, client.isConnected())
    }
    return status
  }

  /**
   * Get active sessions
   */
  getActiveSessions(): string[] {
    return Array.from(this.sessionManager.getAllSessions().keys())
  }

  /**
   * Post initial comment when assigned to issue
   */
  private async postInitialComment(issueId: string, repositoryId: string): Promise<Comment | null> {
    try {
      const body = "I've been assigned to this issue and am getting started right away. I'll update this comment with my plan shortly."
      
      // Get the Linear client for this repository
      const linearClient = this.linearClients.get(repositoryId)
      if (!linearClient) {
        throw new Error(`No Linear client found for repository ${repositoryId}`)
      }

      const commentData = {
        issueId,
        body
      }

      const response = await linearClient.createComment(commentData)

      // Linear SDK returns CommentPayload with structure: { comment, success, lastSyncId }
      if (response && response.comment) {
        const comment = await response.comment
        console.log(`✅ Posted initial comment on issue ${issueId} (ID: ${comment.id})`)
        return comment
      } else {
        throw new Error('Initial comment creation failed')
      }
    } catch (error) {
      console.error(`Failed to create initial comment on issue ${issueId}:`, error)
      return null
    }
  }

  /**
   * Post a comment to Linear
   */
  private async postComment(issueId: string, body: string, repositoryId: string, parentId?: string): Promise<Comment | null> {
    try {
      // Get the Linear client for this repository
      const linearClient = this.linearClients.get(repositoryId)
      if (!linearClient) {
        throw new Error(`No Linear client found for repository ${repositoryId}`)
      }

      const commentData: { issueId: string; body: string; parentId?: string } = {
        issueId,
        body
      }

      // Add parent ID if provided (for reply)
      if (parentId) {
        commentData.parentId = parentId
      }

      const response = await linearClient.createComment(commentData)

      // Linear SDK returns CommentPayload with structure: { comment, success, lastSyncId }
      if (response && response.comment) {
        console.log(`✅ Successfully created comment on issue ${issueId}`)
        const comment = await response.comment
        if (comment?.id) {
          console.log(`Comment ID: ${comment.id}`)
          return comment
        }
        return null
      } else {
        throw new Error('Comment creation failed')
      }
    } catch (error) {
      console.error(`Failed to create comment on issue ${issueId}:`, error)
      // Don't re-throw - just log the error so the edge worker doesn't crash
      // TODO: Implement retry logic or token refresh
      return null
    }
  }

  /**
   * Update initial comment with TODO checklist
   */
  private async updateCommentWithTodos(issueId: string, todos: Array<{id: string, content: string, status: string, priority: string}>, repositoryId: string): Promise<void> {
    try {
      const commentId = this.issueToCommentId.get(issueId)
      if (!commentId) {
        console.log('No initial comment ID found for issue, cannot update with todos')
        return
      }

      // Convert todos to Linear checklist format
      const checklist = this.formatTodosAsChecklist(todos)
      const body = `I've been assigned to this issue and am getting started right away. Here's my plan:\n\n${checklist}`

      // Get the Linear client
      const linearClient = this.linearClients.get(repositoryId)
      if (!linearClient) {
        throw new Error(`No Linear client found for repository ${repositoryId}`)
      }

      // Update the comment
      const response = await linearClient.updateComment(commentId, { body })
      
      if (response) {
        console.log(`✅ Updated comment ${commentId} with ${todos.length} todos`)
      }
    } catch (error) {
      console.error(`Failed to update comment with todos:`, error)
    }
  }

  /**
   * Format todos as Linear checklist markdown
   */
  private formatTodosAsChecklist(todos: Array<{id: string, content: string, status: string, priority: string}>): string {
    return todos.map(todo => {
      const checkbox = todo.status === 'completed' ? '[x]' : '[ ]'
      const priorityEmoji = todo.priority === 'high' ? '🔴' : todo.priority === 'medium' ? '🟡' : '🟢'
      const statusEmoji = todo.status === 'in_progress' ? ' 🔄' : ''
      return `- ${checkbox} ${priorityEmoji} ${todo.content}${statusEmoji}`
    }).join('\n')
  }
  
  /**
   * Extract attachment URLs from text (issue description or comment)
   */
  private extractAttachmentUrls(text: string): string[] {
    if (!text) return []
    
    // Match URLs that start with https://uploads.linear.app
    const regex = /https:\/\/uploads\.linear\.app\/[^\s<>"')]+/gi
    const matches = text.match(regex) || []
    
    // Remove duplicates
    return [...new Set(matches)]
  }
  
  /**
   * Download attachments from Linear issue
   */
  private async downloadIssueAttachments(issue: LinearIssue, repository: RepositoryConfig, workspacePath: string): Promise<{ manifest: string, attachmentsDir: string | null }> {
    try {
      const attachmentMap: Record<string, string> = {}
      const imageMap: Record<string, string> = {}
      let attachmentCount = 0
      let imageCount = 0
      let skippedCount = 0
      let failedCount = 0
      const maxAttachments = 10
      
      // Create attachments directory in home directory
      const workspaceFolderName = basename(workspacePath)
      const attachmentsDir = join(
        homedir(),
        '.cyrus',
        workspaceFolderName,
        'attachments'
      )
      
      // Ensure directory exists
      await mkdir(attachmentsDir, { recursive: true })
      
      // Extract URLs from issue description
      const descriptionUrls = this.extractAttachmentUrls(issue.description || '')
      
      // Extract URLs from comments if available
      const commentUrls: string[] = []
      const linearClient = this.linearClients.get(repository.id)
      if (linearClient && issue.id) {
        try {
          const comments = await linearClient.comments({
            filter: { issue: { id: { eq: issue.id } } }
          })
          const commentNodes = await comments.nodes
          for (const comment of commentNodes) {
            const urls = this.extractAttachmentUrls(comment.body)
            commentUrls.push(...urls)
          }
        } catch (error) {
          console.error('Failed to fetch comments for attachments:', error)
        }
      }
      
      // Combine and deduplicate all URLs
      const allUrls = [...new Set([...descriptionUrls, ...commentUrls])]
      
      console.log(`Found ${allUrls.length} unique attachment URLs in issue ${issue.identifier}`)
      
      if (allUrls.length > maxAttachments) {
        console.warn(`Warning: Found ${allUrls.length} attachments but limiting to ${maxAttachments}. Skipping ${allUrls.length - maxAttachments} attachments.`)
      }
      
      // Download attachments up to the limit
      for (const url of allUrls) {
        if (attachmentCount >= maxAttachments) {
          skippedCount++
          continue
        }
        
        // Generate a temporary filename
        const tempFilename = `attachment_${attachmentCount + 1}.tmp`
        const tempPath = join(attachmentsDir, tempFilename)
        
        const result = await this.downloadAttachment(url, tempPath, repository.linearToken)
        
        if (result.success) {
          // Determine the final filename based on type
          let finalFilename: string
          if (result.isImage) {
            imageCount++
            finalFilename = `image_${imageCount}${result.fileType || '.png'}`
          } else {
            finalFilename = `attachment_${attachmentCount + 1}${result.fileType || ''}`
          }
          
          const finalPath = join(attachmentsDir, finalFilename)
          
          // Rename the file to include the correct extension
          await rename(tempPath, finalPath)
          
          // Store in appropriate map
          if (result.isImage) {
            imageMap[url] = finalPath
          } else {
            attachmentMap[url] = finalPath
          }
          attachmentCount++
        } else {
          failedCount++
          console.warn(`Failed to download attachment: ${url}`)
        }
      }
      
      // Generate attachment manifest
      const manifest = this.generateAttachmentManifest({
        attachmentMap,
        imageMap,
        totalFound: allUrls.length,
        downloaded: attachmentCount,
        imagesDownloaded: imageCount,
        skipped: skippedCount,
        failed: failedCount
      })
      
      // Return manifest and directory path if any attachments were downloaded
      return {
        manifest,
        attachmentsDir: attachmentCount > 0 ? attachmentsDir : null
      }
    } catch (error) {
      console.error('Error downloading attachments:', error)
      return { manifest: '', attachmentsDir: null } // Return empty manifest on error
    }
  }
  
  /**
   * Download a single attachment from Linear
   */
  private async downloadAttachment(
    attachmentUrl: string, 
    destinationPath: string, 
    linearToken: string
  ): Promise<{ success: boolean, fileType?: string, isImage?: boolean }> {
    try {
      console.log(`Downloading attachment from: ${attachmentUrl}`)
      
      const response = await fetch(attachmentUrl, {
        headers: {
          'Authorization': `Bearer ${linearToken}`
        }
      })
      
      if (!response.ok) {
        console.error(`Attachment download failed: ${response.status} ${response.statusText}`)
        return { success: false }
      }
      
      const buffer = Buffer.from(await response.arrayBuffer())
      
      // Detect the file type from the buffer
      const fileType = await fileTypeFromBuffer(buffer)
      let detectedExtension: string | undefined = undefined
      let isImage = false
      
      if (fileType) {
        detectedExtension = `.${fileType.ext}`
        isImage = fileType.mime.startsWith('image/')
        console.log(`Detected file type: ${fileType.mime} (${fileType.ext}), is image: ${isImage}`)
      } else {
        // Try to get extension from URL
        const urlPath = new URL(attachmentUrl).pathname
        const urlExt = extname(urlPath)
        if (urlExt) {
          detectedExtension = urlExt
          console.log(`Using extension from URL: ${detectedExtension}`)
        }
      }
      
      // Write the attachment to disk
      await writeFile(destinationPath, buffer)
      
      console.log(`Successfully downloaded attachment to: ${destinationPath}`)
      return { success: true, fileType: detectedExtension, isImage }
    } catch (error) {
      console.error(`Error downloading attachment:`, error)
      return { success: false }
    }
  }
  
  /**
   * Generate a markdown section describing downloaded attachments
   */
  private generateAttachmentManifest(downloadResult: {
    attachmentMap: Record<string, string>
    imageMap: Record<string, string>
    totalFound: number
    downloaded: number
    imagesDownloaded: number
    skipped: number
    failed: number
  }): string {
    const { attachmentMap, imageMap, totalFound, downloaded, imagesDownloaded, skipped, failed } = downloadResult
    
    let manifest = '\n## Downloaded Attachments\n\n'
    
    if (totalFound === 0) {
      manifest += 'No attachments were found in this issue.\n'
      return manifest
    }
    
    manifest += `Found ${totalFound} attachments. Downloaded ${downloaded}`
    if (imagesDownloaded > 0) {
      manifest += ` (including ${imagesDownloaded} images)`
    }
    if (skipped > 0) {
      manifest += `, skipped ${skipped} due to ${downloaded} attachment limit`
    }
    if (failed > 0) {
      manifest += `, failed to download ${failed}`
    }
    manifest += '.\n\n'
    
    if (failed > 0) {
      manifest += '**Note**: Some attachments failed to download. This may be due to authentication issues or the files being unavailable. The agent will continue processing the issue with the available information.\n\n'
    }
    
    manifest += 'Attachments have been downloaded to the `~/.cyrus/<workspace>/attachments` directory:\n\n'
    
    // List images first
    if (Object.keys(imageMap).length > 0) {
      manifest += '### Images\n'
      Object.entries(imageMap).forEach(([url, localPath], index) => {
        const filename = basename(localPath)
        manifest += `${index + 1}. ${filename} - Original URL: ${url}\n`
        manifest += `   Local path: ${localPath}\n\n`
      })
      manifest += 'You can use the Read tool to view these images.\n\n'
    }
    
    // List other attachments
    if (Object.keys(attachmentMap).length > 0) {
      manifest += '### Other Attachments\n'
      Object.entries(attachmentMap).forEach(([url, localPath], index) => {
        const filename = basename(localPath)
        manifest += `${index + 1}. ${filename} - Original URL: ${url}\n`
        manifest += `   Local path: ${localPath}\n\n`
      })
      manifest += 'You can use the Read tool to view these files.\n\n'
    }
    
    return manifest
  }
}<|MERGE_RESOLUTION|>--- conflicted
+++ resolved
@@ -1,10 +1,9 @@
 import { EventEmitter } from 'events'
-<<<<<<< HEAD
 import { LinearClient, Issue as LinearIssue, Comment } from '@linear/sdk'
-import { NdjsonClient } from '@cyrus/ndjson-client'
-import { ClaudeRunner, getSafeTools } from '@cyrus/claude-runner'
-import { SessionManager, Session } from '@cyrus/core'
-import type { Issue as CoreIssue } from '@cyrus/core'
+import { NdjsonClient } from 'cyrus-ndjson-client'
+import { ClaudeRunner, getSafeTools } from 'cyrus-claude-runner'
+import { SessionManager, Session } from 'cyrus-core'
+import type { Issue as CoreIssue } from 'cyrus-core'
 import type {
   LinearWebhook,
   LinearIssueAssignedWebhook,
@@ -13,24 +12,15 @@
   LinearIssueUnassignedWebhook,
   LinearWebhookIssue,
   LinearWebhookComment
-} from '@cyrus/core'
+} from 'cyrus-core'
 import {
   isIssueAssignedWebhook,
   isIssueCommentMentionWebhook,
   isIssueNewCommentWebhook,
   isIssueUnassignedWebhook
-} from '@cyrus/core'
+} from 'cyrus-core'
 import type { EdgeWorkerConfig, EdgeWorkerEvents, RepositoryConfig } from './types.js'
-import type { ClaudeEvent } from '@cyrus/claude-parser'
-=======
-import { LinearClient } from '@linear/sdk'
-import { NdjsonClient } from 'cyrus-ndjson-client'
-import { ClaudeRunner, getSafeTools } from 'cyrus-claude-runner'
-import { SessionManager, Session } from 'cyrus-core'
-import type { EdgeWorkerConfig, EdgeWorkerEvents, RepositoryConfig } from './types.js'
-import type { WebhookEvent, StatusUpdate } from 'cyrus-ndjson-client'
 import type { ClaudeEvent } from 'cyrus-claude-parser'
->>>>>>> f994f406
 import { readFile, writeFile, mkdir, rename, readdir } from 'fs/promises'
 import { resolve, dirname, join, basename, extname } from 'path'
 import { fileURLToPath } from 'url'
@@ -773,11 +763,7 @@
         .replace(/{{working_directory}}/g, this.config.handlers?.createWorkspace ? 
           'Will be created based on issue' : repository.repositoryPath)
         .replace(/{{base_branch}}/g, repository.baseBranch)
-<<<<<<< HEAD
-        .replace(/{{branch_name}}/g, issue.branchName) // Use the real branchName!
-=======
-        .replace(/{{branch_name}}/g, this.sanitizeBranchName(issue.branchName || `${issue.identifier}-${issue.title?.toLowerCase().replace(/\s+/g, '-').substring(0, 30)}`))
->>>>>>> f994f406
+        .replace(/{{branch_name}}/g, this.sanitizeBranchName(issue.branchName))
       
       // Append attachment manifest if provided
       if (attachmentManifest) {

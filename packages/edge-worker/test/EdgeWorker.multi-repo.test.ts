--- conflicted
+++ resolved
@@ -57,8 +57,7 @@
   getSafeTools: vi.fn(() => ['edit', 'read'])
 }))
 
-<<<<<<< HEAD
-vi.mock('@cyrus/core', async (importOriginal) => {
+vi.mock('cyrus-core', async (importOriginal) => {
   const actual = await importOriginal()
   return {
     ...actual,
@@ -72,12 +71,6 @@
     Session: vi.fn((props) => props)
   }
 })
-=======
-vi.mock('cyrus-core', () => ({
-  SessionManager: vi.fn(() => new MockSessionManager()),
-  Session: vi.fn((props) => props)
-}))
->>>>>>> f994f406
 
 // Now import after mocks
 import { EdgeWorker } from '../src/EdgeWorker'
